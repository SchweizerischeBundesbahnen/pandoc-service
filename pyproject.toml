--- conflicted
+++ resolved
@@ -29,12 +29,8 @@
 # for more information check comments above
 [tool.poetry.dependencies]
 python-docx = "1.2.0"
-<<<<<<< HEAD
 python-pptx = "1.0.2"
-fastapi = "0.121.3"
-=======
 fastapi = "0.124.4"
->>>>>>> 52c27ba1
 uvicorn = "0.38.0"
 python-multipart = "0.0.20"
 defusedxml = "0.7.1"
