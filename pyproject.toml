--- conflicted
+++ resolved
@@ -1,13 +1,7 @@
 [project]
-<<<<<<< HEAD
 name = "pandoc-service"
 version = "0.0.0"  # the version is controll by the pipeline
 description = "Service for https://pandoc.org/"
-=======
-name = "open-source-polarion-docker-repo-template"
-version = "0.0.0"  # the version is controll by the pipeline
-description = ""
->>>>>>> 7279a41b
 authors = [
     {name = "SBB Polarion Team", email = "polarion-opensource@sbb.ch"},
 ]
