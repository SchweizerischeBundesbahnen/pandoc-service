[project]
name = "pandoc-service"
version = "0.0.0"  # the version is controlled by the pipeline
description = "Service for https://pandoc.org/"
authors = [
    {name = "SBB Polarion Team", email = "polarion-opensource@sbb.ch"},
]
license = "Apache License 2.0"
readme = "README.md"
requires-python=">=3.13,<3.14"
dynamic = ["dependencies"]
# Dependencies moved back to [tool.poetry.dependencies] for Renovate compatibility
# See: https://github.com/renovatebot/renovate/issues/33509
# TODO: Migrate back to [project.dependencies] when Renovate adds Poetry v2 support
# dependencies = [
#     "python-docx (==1.2.0)",
#     "defusedxml (==0.7.1)",
#     "uvicorn (==0.34.3)",
#     "asgiref (==3.8.1)",
#     "python-multipart (==0.0.20)",
#     "fastapi (==0.115.12)",
#     "requests==2.32.4",
# ]

[tool.poetry]
packages = [{include = "app"}]

# this duplication and legacy format must be kept until Renovate support is added for [project.dependencies] for poetry-lock updates
# for more information check comments above
[tool.poetry.dependencies]
python-docx = "1.2.0"
<<<<<<< HEAD
python-pptx = "1.0.2"
fastapi = "0.124.4"
uvicorn = "0.38.0"
python-multipart = "0.0.20"
=======
fastapi = "0.128.0"
uvicorn = "0.40.0"
python-multipart = "0.0.21"
>>>>>>> b114fccf
defusedxml = "0.7.1"
asgiref = "3.11.0"
starlette = "0.49.1"

[tool.poetry.group.dev.dependencies]
pre-commit = "4.5.1"
ruff = "0.14.10"
mypy = "1.19.1"

[tool.poetry.group.test.dependencies]
tox = "4.32.0"
# for debug source code for pytest --> see tox.ini section [testenv]
docker = "7.1.0"
pytest = "9.0.2"
pytest-mock = "3.15.1"
pytest-cov = "7.0.0"
pytest-timeout = "2.4.0"
httpx = "0.28.1"
coverage = "7.13.1"

[build-system]
requires = ["poetry-core"]
build-backend = "poetry.core.masonry.api"

[tool.ruff]
line-length = 240
fix = true
show-fixes = true
exclude = [
    "tests/*"  # Exclude all test files from linting
]

[tool.ruff.lint]
extend-select = [
    # --- Recommended ---
    "E", "W", # pycodestyle errors and warnings
    "F",      # Pyflakes
    "I",      # isort
    "C4",     # flake8-comprehensions
    "C90",    # mccabe
    "B",      # flake8-bugbear
    "UP",     # pyupgrade
    "S",      # flake8-bandit
    "PL",     # Pylint
    "PTH",    # flake8-pathlib
    "TCH",    # type-checking imports
    "SIM",    # flake8-simplify
    "T20",    # flake8-print
    "ERA",    # eradicate
]

[tool.ruff.lint.per-file-ignores]
"tests/**" = [
    "S101", # No assert rule (bandit)
    "PLR2004", # No magic values (pylint)
]

[tool.ruff.format]
line-ending = "lf"

[tool.mypy]
explicit_package_bases = true
disallow_untyped_defs = true
exclude = "tests/.*"

[[tool.mypy.overrides]]
module = "docx.*"
ignore_missing_imports = true

[[tool.mypy.overrides]]
module = "pptx.*"
ignore_missing_imports = true

[[tool.mypy.overrides]]
module = [
    "pydantic.*",
    "starlette.*",
    "uvicorn.*",
    "fastapi.*"
]
ignore_missing_imports = true<|MERGE_RESOLUTION|>--- conflicted
+++ resolved
@@ -29,16 +29,10 @@
 # for more information check comments above
 [tool.poetry.dependencies]
 python-docx = "1.2.0"
-<<<<<<< HEAD
 python-pptx = "1.0.2"
-fastapi = "0.124.4"
-uvicorn = "0.38.0"
-python-multipart = "0.0.20"
-=======
 fastapi = "0.128.0"
 uvicorn = "0.40.0"
 python-multipart = "0.0.21"
->>>>>>> b114fccf
 defusedxml = "0.7.1"
 asgiref = "3.11.0"
 starlette = "0.49.1"
